import { ImageInspectInfo } from 'dockerode';
import * as _ from 'lodash';
import App from './compose/app';
import { CompositionStep, getExecutors } from './compose/composition-steps';
import * as dockerUtils from './compose/docker-utils';
// import { pathExistsOnHost } from './compose/fs-utils';
import * as imageManager from './compose/images';
import { bestDeltaSource } from './compose/images';
import Network from './compose/network';
import * as networkManager from './compose/network-manager';
import Service from './compose/service';
import * as serviceManager from './compose/service-manager';
import { ComposeNetworkConfig } from './compose/types/network';
import { DeviceMetadata, ServiceComposeConfig } from './compose/types/service';
import Volume, { ComposeVolumeConfig } from './compose/volume';
import * as volumeManager from './compose/volume-manager';
import config from './config';
import constants from './constants';
import { InternalInconsistencyError, NotFoundError } from './errors';
import { LabelObject } from './types';
import * as updateLock from './update-lock';
import log from './console';

export type ComposerOptions = {
	uuid: string;
	deviceApiKey: string;
	apiEndpoint?: string;
	deltaEndpoint?: string;
	delta?: boolean;
	deltaRequestTimeout?: number;
	deltaApplyTimeout?: number;
	deltaRetryCount?: number;
	deltaRetryInterval?: number;
	deltaVersion?: number;
	hostNameOnHost?: string;
	appUpdatePollInterval?: number;
	deviceType?: string;
	deviceName?: string;
	deviceArch?: string;
	osVersion?: string;

	// supervisor port
	listenPort?: number;
};

type ComposerRuntime = {
	status: 'idle' | 'running';
	cancel: () => void;
};

export type ComposerState = {
	status: ComposerRuntime['status'];
	app: number; // app-id for now
	release?: string; // release-commit or version
	services: {
		[key: string]: Service;
	};
	volumes: {
		[key: string]: Volume;
	};
	networks: {
		[key: string]: Network;
	};
};

export type ComposerTarget = {
	name: string;
	commit?: string;
	releaseId?: number;
	services: {
		[serviceId: string]: {
			labels: LabelObject;
			imageId: number;
			serviceName: string;
			image: string;
			running?: boolean;
			environment: Dictionary<string>;
		} & ServiceComposeConfig;
	};
	volumes: Dictionary<Partial<ComposeVolumeConfig>>;
	networks: Dictionary<Partial<ComposeNetworkConfig>>;
};

// utility function to prevent typescript from complaining
function keys<T extends object>(value: T): Array<keyof T & string> {
	return Object.keys(value) as Array<keyof T & string>;
}

export async function lockingIfNecessary<T extends unknown>(
	appId: number,
	{ force = false, skipLock = false } = {},
	fn: () => Resolvable<T>,
) {
	if (skipLock) {
		return fn();
	}
	const lockOverride = (await config.get('lockOverride')) || force;
	return updateLock.lock(
		appId,
		{ force: lockOverride },
		fn as () => PromiseLike<void>,
	);
}

const actionExecutors = getExecutors({
	lockFn: lockingIfNecessary,
	callbacks: {
		containerStarted: (id: string | null) => {
			// containerStarted[id] = true;
			console.log('container started', id);
		},
		containerKilled: (id: string | null) => {
			// delete containerStarted[id];
			console.log('container killed', id);
		},
		fetchStart: () => {
			// fetchesInProgress += 1;
			console.log('fetch start');
		},
		fetchEnd: () => {
			console.log('fetch ended');
			// fetchesInProgress -= 1;
		},
		fetchTime: (time) => {
			console.log('fetch time', time);
			// timeSpentFetching += time;
		},
		stateReport: (state) => {
			console.log('current state', state);
			// reportCurrentState(state);
		},
		bestDeltaSource,
	},
});

export const validActions = Object.keys(actionExecutors);

async function executeStep(
	step: CompositionStep,
	{ force = false, skipLock = false } = {},
): Promise<void> {
	if (!validActions.includes(step.action)) {
		return Promise.reject(
			new InternalInconsistencyError(
				`Invalid composition step action: ${step.action}`,
			),
		);
	}

	// TODO: Find out why this needs to be cast, the typings should hold true
	await actionExecutors[step.action]({
		...step,
		force,
		skipLock,
	} as any);
}

/**
 * Default composer configuration options
 */
const defaultComposerOptions: Partial<ComposerOptions> = {
	apiEndpoint: 'https://api.balena-cloud.com',
	deltaEndpoint: 'https://delta.balena-cloud.com',
	delta: false,
	deltaRequestTimeout: 30000,
	deltaRetryCount: 30,
	deltaRetryInterval: 10000,
	deltaVersion: 3,
	deviceType: 'raspberrypi3',
	deviceArch: 'armv7',
	osVersion: '2.72.1',
	appUpdatePollInterval: 900000,
	hostNameOnHost: 'balena',
	deviceName: 'balena',
	listenPort: 48484,
};

export class Composer {
	private runtimeState: ComposerRuntime = {
		status: 'idle',
		cancel: () => void 0,
	};

	private readonly options: ComposerOptions;

	constructor(readonly appId: number, options: ComposerOptions) {
		this.options = { ...defaultComposerOptions, ...options };

		// Set global options.
		keys(this.options).forEach((key) => {
			config.set(key, this.options[key]);
		});
	}

	async state(): Promise<ComposerState> {
		const volumes = _.groupBy(await volumeManager.getAll(), 'appId');
		const networks = _.groupBy(await networkManager.getAll(), 'appId');
		const services = _.groupBy(await serviceManager.getAll(), 'appId');

		const allAppIds = _.union(
			Object.keys(volumes),
			Object.keys(networks),
			Object.keys(services),
		).map((i) => parseInt(i, 10));

		const appId = this.appId;

		if (!allAppIds.includes(this.appId)) {
			return {
				status: 'idle',
				app: appId,
				services: {},
				networks: {},
				volumes: {},
			};
		}

		// TODO: get commit from service labels
		const commit = 'abc';

		return {
			status: this.runtimeState.status,
			app: appId,
			release: commit,
			services: _.keyBy(services[appId], 'serviceId'),
			networks: _.keyBy(networks[appId], 'name'),
			volumes: _.keyBy(volumes[appId], 'name'),
		};
	}

	private async fromTargetState(app: ComposerTarget): Promise<App> {
		const volumes = _.mapValues(app.volumes ?? {}, (conf, name) => {
			if (conf == null) {
				conf = {};
			}
			if (conf.labels == null) {
				conf.labels = {};
			}
			return Volume.fromComposeObject(name, this.appId, conf);
		});

		const networks = _.mapValues(app.networks ?? {}, (conf, name) => {
			return Network.fromComposeObject(name, this.appId, conf ?? {});
		});

		// TODO: figure out how to handle these paths
		const [supervisorApiHost] = await Promise.all([
			dockerUtils
				.getNetworkGateway(constants.supervisorNetworkInterface)
				.catch(() => '127.0.0.1'),
			// (async () => ({
			// 	firmware: await pathExistsOnHost('/lib/firmware'),
			// 	modules: await pathExistsOnHost('/lib/modules'),
			// }))(),
		]);
		const hostPathExists = true;
		const svcOpts = {
			appName: app.name,
			supervisorApiHost,
			hostPathExists,
			hostnameOnHost: this.options.hostNameOnHost,
			listenPort: this.options.listenPort,
			uuid: this.options.uuid,
			deviceType: this.options.deviceType,
			deviceArch: this.options.deviceArch,
			osVersion: this.options.osVersion,
		};

		// In the db, the services are an array, but here we switch them to an
		// object so that they are consistent
		const services: Service[] = await Promise.all(
			keys(app.services ?? {})
				.map((serviceId) => ({
					serviceId,
					appId: this.app,
					releaseId: app.releaseId,
					...app.services[serviceId],
				}))
				.map(async (svc: ServiceComposeConfig) => {
					// Try to fill the image id if the image is downloaded
					let imageInfo: ImageInspectInfo | undefined;
					try {
						imageInfo = await imageManager.inspectByName(svc.image);
					} catch (e) {
						if (!NotFoundError(e)) {
							throw e;
						}
					}

					const thisSvcOpts = {
						...svcOpts,
						imageInfo,
						serviceName: svc.serviceName,
					};

					// FIXME: Typings for DeviceMetadata
					return await Service.fromComposeObject(
						svc,
						(thisSvcOpts as unknown) as DeviceMetadata,
					);
				}),
		);
		return new App(
			{
				appId: this.appId,
				commit: app.commit,
				releaseId: app.releaseId,
				appName: app.name,
				source: this.options.apiEndpoint,
				services,
				volumes,
				networks,
			},
			true,
		);
	}

	private async getRequiredSteps(
		target: ComposerTarget,
	): Promise<CompositionStep[]> {
		const volumes = _.groupBy(await volumeManager.getAll(), 'appId');
		const networks = _.groupBy(await networkManager.getAll(), 'appId');
		const services = _.groupBy(await serviceManager.getAll(), 'appId');

		const allAppIds = _.union(
			Object.keys(volumes),
			Object.keys(networks),
			Object.keys(services),
		).map((i) => parseInt(i, 10));

		const appId = this.appId;
		let app: App;

		// TODO: get commit from service labels
		const commit = 'abc';

<<<<<<< HEAD
		if (!allAppIds.includes(this.appId)) {
=======
		if (allAppIds.includes(appId)) {
>>>>>>> a42acb74
			app = new App(
				{
					appId,
					commit,
					services: services[appId] ?? [],
					networks: _.keyBy(networks[appId], 'name') ?? {},
					volumes: _.keyBy(volumes[appId], 'name') ?? {},
				},
				false,
			);
		} else {
			app = new App(
				{
					appId,
<<<<<<< HEAD
					commit,
					services: services[appId] ?? [],
					networks: _.keyBy(networks[appId], 'name'),
					volumes: _.keyBy(volumes[appId], 'name'),
=======
					services: [],
					networks: {},
					volumes: {},
>>>>>>> a42acb74
				},
				false,
			);
		}

		const [downloading, availableImages] = await Promise.all([
			imageManager.getDownloadingImageIds(),
			imageManager.getAvailableFromEngine(),
		]);

		const containerIds = await serviceManager.getContainerIdMap(appId);
		const targetApp = await this.fromTargetState(target);

		return app.nextStepsForAppUpdate(
			{
				localMode: false,
				availableImages,
				containerIds,
				downloading,
			},
			targetApp,
		);
	}

	private setRuntimeState(
		status: ComposerRuntime['status'],
		cancel: ComposerRuntime['cancel'] = () => void 0,
	) {
		this.runtimeState = { status, cancel };
	}

	public async update(target: ComposerTarget): Promise<ComposerState> {
		// Do not allow a new update if there is another one in progress
		if (this.runtimeState.status === 'running') {
			// TODO: there are two options here, cancel the already running
			// target state apply or reject the new update
			// TODO: throw a typed error here
			return Promise.reject('There is already an apply in progress');
		}

		const timeout = (ms: number) =>
			new Promise((resolve) => setTimeout(resolve, ms));

		const applyTarget = async (tgt: ComposerTarget): Promise<ComposerState> => {
			const steps = await this.getRequiredSteps(tgt);

			if (_.isEmpty(steps)) {
				// No more pending steps means, we are done,
				// resolve the promise with the current state
				return await this.state();
			}

			// If all steps are noop, wait 1 second and get
			// steps again
			if (_.every(steps, (step) => step.action === 'noop')) {
				await timeout(1000);
			} else {
				// execute any non-noop steps
				await Promise.all(
					// TODO: figure out force lock
					steps.map((s) => executeStep(s)),
				);
			}
			// call apply target again to apply any
			// pending steps
			return await applyTarget(target);
		};

		return await new Promise<ComposerState>(async (resolve, reject) => {
			try {
				// update the runtime state before calling the apply function
				log.info('Applying target state');
				this.setRuntimeState('running', reject);
				return resolve(await applyTarget(target));
			} catch (e) {
				reject(e);
			} finally {
				// reset the runtime state
				this.setRuntimeState('idle');
				log.info('Target state applied');
			}
		});
	}

	// Cancel any running target state apply
	public cancel() {
		this.runtimeState.cancel();
	}

	// Add listeners for container events
	public listen(_listener: any) {
		// TODO
	}
}<|MERGE_RESOLUTION|>--- conflicted
+++ resolved
@@ -272,7 +272,7 @@
 			keys(app.services ?? {})
 				.map((serviceId) => ({
 					serviceId,
-					appId: this.app,
+					appId: this.appId,
 					releaseId: app.releaseId,
 					...app.services[serviceId],
 				}))
@@ -334,11 +334,7 @@
 		// TODO: get commit from service labels
 		const commit = 'abc';
 
-<<<<<<< HEAD
 		if (!allAppIds.includes(this.appId)) {
-=======
-		if (allAppIds.includes(appId)) {
->>>>>>> a42acb74
 			app = new App(
 				{
 					appId,
@@ -353,16 +349,10 @@
 			app = new App(
 				{
 					appId,
-<<<<<<< HEAD
 					commit,
 					services: services[appId] ?? [],
 					networks: _.keyBy(networks[appId], 'name'),
 					volumes: _.keyBy(volumes[appId], 'name'),
-=======
-					services: [],
-					networks: {},
-					volumes: {},
->>>>>>> a42acb74
 				},
 				false,
 			);
